// Copyright Jetstack Ltd. See LICENSE for details.
package proxy

import (
	"encoding/json"
	"net/http"
	"strings"

	authuser "k8s.io/apiserver/pkg/authentication/user"
	genericapirequest "k8s.io/apiserver/pkg/endpoints/request"
	"k8s.io/client-go/transport"
	"k8s.io/klog/v2"
	"k8s.io/kubernetes/pkg/kubeapiserver/admission/exclusion"

	"github.com/Improwised/kube-oidc-proxy/pkg/cluster"
	"github.com/Improwised/kube-oidc-proxy/pkg/proxy/audit"
	"github.com/Improwised/kube-oidc-proxy/pkg/proxy/context"
	"github.com/Improwised/kube-oidc-proxy/pkg/proxy/logging"
	"github.com/Improwised/kube-oidc-proxy/pkg/proxy/subjectaccessreview"
	"github.com/Improwised/kube-oidc-proxy/pkg/util/authorizer"
)

func (p *Proxy) withHandlers(handler http.Handler) http.Handler {
	// Set up proxy handlers

	handler = p.auditor.WithCustomAuditLog(handler)
	// handler = p.auditor.WithRequest(handler)
	handler = p.WithRBACHandler(handler)
	handler = p.withImpersonateRequest(handler)
	handler = p.withAuthenticateRequest(handler)

	// Add the auditor backend as a shutdown hook
	p.hooks.AddPreShutdownHook("AuditBackend", p.auditor.Shutdown)

	return handler
}

// withCustomAuthorization adds custom authorization middleware using our own RBACAuthorizer
func (p *Proxy) WithRBACHandler(handler http.Handler) http.Handler {
	return http.HandlerFunc(func(rw http.ResponseWriter, req *http.Request) {

		clusterName := p.GetClusterName(req.URL.Path)
		req.URL.Path = strings.TrimPrefix(req.URL.Path, "/"+clusterName)

		reqInfo, err := p.requestInfo.NewRequestInfo(req)
		if err != nil {
			p.handleError(rw, req, err)
			return
		}

		// skip validation in Excluded resourse
		// Group: "authentication.k8s.io", Resource: "selfsubjectreviews",
		// Group: "authentication.k8s.io", Resource: "tokenreviews",
		// Group: "authorization.k8s.io", Resource: "localsubjectaccessreviews",
		// Group: "authorization.k8s.io", Resource: "selfsubjectaccessreviews",
		// Group: "authorization.k8s.io", Resource: "selfsubjectrulesreviews",
		// Group: "authorization.k8s.io", Resource: "subjectaccessreviews",
		for _, groupResource := range exclusion.Excluded() {
			if groupResource.Group == reqInfo.APIGroup && groupResource.Resource == reqInfo.Resource {
				req.URL.Path = "/" + clusterName + req.URL.Path
				handler.ServeHTTP(rw, req)
				return
			}
		}
		req = req.WithContext(context.WithRequestInfo(req.Context(), reqInfo))
		if reqInfo.IsResourceRequest {
<<<<<<< HEAD
=======

>>>>>>> f2257b3b
			user, ok := genericapirequest.UserFrom(req.Context())
			if !ok {
				p.handleError(rw, req, errUnauthorized)
				return
			}

			// Check permission using our custom authorizer
<<<<<<< HEAD
			authorized := p.clusterManager.CheckPermission(authorizer.SubjectTypeUser, user.GetName(), clusterName, reqInfo.Namespace, reqInfo.Resource, reqInfo.Verb)
=======
			authorized := p.clusterManager.RBACAuthorizer.CheckPermission(authorizer.SubjectTypeUser, user.GetName(), clusterName, reqInfo.Namespace, reqInfo.Resource, reqInfo.Verb)
>>>>>>> f2257b3b

			if !authorized {
				klog.V(10).Infof("user %s not authorized to %s %s in namespace %s", user.GetName(), reqInfo.Verb, reqInfo.Resource, reqInfo.Namespace)
				p.handleError(rw, req, errUnauthorized)
				return
			}
		}

		// Eg. non resource request
		// 		/api
		//		/version etc..
		req.URL.Path = "/" + clusterName + req.URL.Path
		handler.ServeHTTP(rw, req)

	})
}

// withAuthenticateRequest adds the proxy authentication handler to a chain.
func (p *Proxy) withAuthenticateRequest(handler http.Handler) http.Handler {
	tokenReviewHandler := p.withTokenReview(handler)

	return http.HandlerFunc(func(rw http.ResponseWriter, req *http.Request) {
		// Auth request and handle unauthed
		info, ok, err := p.oidcRequestAuther.AuthenticateRequest(req)
		if err != nil {
			klog.V(5).Infof("Authenticated request failed: %s", err)
			// Since we have failed OIDC auth, we will try a token review, if enabled.
			tokenReviewHandler.ServeHTTP(rw, req)
			return
		}

		// Failed authorization
		if !ok {
			p.handleError(rw, req, errUnauthorized)
			return
		}

		var remoteAddr string
		req, remoteAddr = context.RemoteAddr(req)

		klog.V(4).Infof("authenticated request: %s", remoteAddr)

		// Add the user info to the request context
		req = req.WithContext(genericapirequest.WithUser(req.Context(), info.User))
		handler.ServeHTTP(rw, req)
	})
}

// withTokenReview will attempt a token review on the incoming request, if
// enabled.
func (p *Proxy) withTokenReview(handler http.Handler) http.Handler {
	return http.HandlerFunc(func(rw http.ResponseWriter, req *http.Request) {
		// If token review is not enabled then error.
		if !p.config.TokenReview {
			p.handleError(rw, req, errUnauthorized)
			return
		}

		// Attempt to passthrough request if valid token
		if !p.reviewToken(rw, req) {
			// Token review failed so error
			p.handleError(rw, req, errUnauthorized)
			return
		}

		// Set no impersonation headers and re-add removed headers.
		req = context.WithNoImpersonation(req)

		handler.ServeHTTP(rw, req)
	})
}

// withImpersonateRequest adds the impersonation request handler to the chain.
func (p *Proxy) withImpersonateRequest(handler http.Handler) http.Handler {
	return http.HandlerFunc(func(rw http.ResponseWriter, req *http.Request) {
		// If no impersonation has already been set, return early
		if context.NoImpersonation(req) {
			handler.ServeHTTP(rw, req)
			return
		}

		var targetForContext authuser.Info
		targetForContext = nil

		var remoteAddr string
		req, remoteAddr = context.RemoteAddr(req)

		// If we have disabled impersonation we can forward the request right away
		if p.config.DisableImpersonation {
			klog.V(2).Infof("passing on request with no impersonation: %s", remoteAddr)
			// Indicate we need to not use impersonation.
			req = context.WithNoImpersonation(req)
			handler.ServeHTTP(rw, req)
			return
		}

		user, ok := genericapirequest.UserFrom(req.Context())
		// No name available so reject request
		if !ok || len(user.GetName()) == 0 {
			p.handleError(rw, req, errNoName)
			return
		}

		userForContext := user

		if p.hasImpersonation(req.Header) {
			// if impersonation headers are present, let's check to see
			// if the user is authorized to perform the impersonation
			target, err := p.clusterManager.GetCluster(p.GetClusterName(req.URL.Path)).SubjectAccessReviewer.CheckAuthorizedForImpersonation(req, user)

			if err != nil {
				p.handleError(rw, req, err)
				return
			}

			if target != nil {
				// TODO - store original context for logging
				user = target
				targetForContext = target
			}
		}

		// Ensure group contains allauthenticated builtin
		allAuthFound := false
		groups := user.GetGroups()
		for _, elem := range groups {
			if elem == authuser.AllAuthenticated {
				allAuthFound = true
				break
			}
		}
		if !allAuthFound {
			groups = append(groups, authuser.AllAuthenticated)
		}

		extra := user.GetExtra()

		if extra == nil {
			extra = make(map[string][]string)
		}

		// If client IP user extra header option set then append the remote client
		// address.
		if p.config.ExtraUserHeadersClientIPEnabled {
			klog.V(6).Infof("adding impersonate extra user header %s: %s (%s)",
				UserHeaderClientIPKey, remoteAddr, remoteAddr)

			extra[UserHeaderClientIPKey] = append(extra[UserHeaderClientIPKey], remoteAddr)
		}

		// Add custom extra user headers to impersonation request.
		for k, vs := range p.config.ExtraUserHeaders {
			for _, v := range vs {
				klog.V(6).Infof("adding impersonate extra user header %s: %s (%s)",
					k, v, remoteAddr)

				extra[k] = append(extra[k], v)
			}
		}

		if targetForContext != nil {
			// add the original user's information as extra headers
			// so they're recorded in the API server's audit log
			extra["originaluser.jetstack.io-user"] = []string{userForContext.GetName()}

			numGroups := len(userForContext.GetGroups())
			if numGroups > 0 {
				groupNames := make([]string, numGroups)
				for i, groupName := range userForContext.GetGroups() {
					groupNames[i] = groupName
				}

				extra["originaluser.jetstack.io-groups"] = groupNames
			}

			if userForContext.GetUID() != "" {
				extra["originaluser.jetstack.io-uid"] = []string{userForContext.GetUID()}
			}

			if userForContext.GetExtra() != nil && len(userForContext.GetExtra()) > 0 {
				jsonExtras, errJsonMarshal := json.Marshal(userForContext.GetExtra())
				if errJsonMarshal != nil {
					p.handleError(rw, req, errJsonMarshal)
					return
				}
				extra["originaluser.jetstack.io-extra"] = []string{string(jsonExtras)}
			}
		}

		conf := &context.ImpersonationRequest{
			ImpersonationConfig: &transport.ImpersonationConfig{
				UserName: user.GetName(),
				Groups:   groups,
				Extra:    extra,
			},
			InboundUser:      &userForContext,
			ImpersonatedUser: &targetForContext,
		}

		// Add the impersonation configuration to the context.
		req = context.WithImpersonationConfig(req, conf)
		handler.ServeHTTP(rw, req)
	})
}

// newErrorHandler returns a handler failed requests.
func (p *Proxy) newErrorHandler() func(rw http.ResponseWriter, r *http.Request, err error) {

	unauthedHandler := audit.NewUnauthenticatedHandler(p.auditor, func(rw http.ResponseWriter, r *http.Request) {
		klog.V(2).Infof("unauthenticated user request %s", r.RemoteAddr)
		http.Error(rw, "Unauthorized", http.StatusUnauthorized)
	})

	return func(rw http.ResponseWriter, r *http.Request, err error) {

		if err == nil {
			klog.Error("error was called with no error")
			http.Error(rw, "", http.StatusInternalServerError)
			return
		}

		// regardless of reason, log failed auth
		logging.LogFailedRequest(r)

		switch err {

		// Failed auth
		case errUnauthorized:
			// If Unauthorized then error and report to audit
			unauthedHandler.ServeHTTP(rw, r)
			return

			// No name given or available in oidc request
		case errNoName:
			klog.V(2).Infof("no name available in oidc info %s", r.RemoteAddr)
			http.Error(rw, "Username claim not available in OIDC Issuer response", http.StatusForbidden)
			return

			// No impersonation configuration found in context
		case cluster.ErrNoImpersonationConfig:
			klog.Errorf("if you are seeing this, there is likely a bug in the proxy (%s): %s", r.RemoteAddr, err)
			http.Error(rw, "", http.StatusInternalServerError)
			return

			// No impersonation user found
		case subjectaccessreview.ErrorNoImpersonationUserFound:
			http.Error(rw, subjectaccessreview.ErrorNoImpersonationUserFound.Error(), http.StatusInternalServerError)
			return

			// Server or unknown error
		default:

			if strings.Contains(err.Error(), "not allowed to impersonate") {
				klog.V(2).Infof(err.Error(), r.RemoteAddr)
				http.Error(rw, err.Error(), http.StatusForbidden)
			} else {
				klog.Errorf("unknown error (%s): %s", r.RemoteAddr, err)
				http.Error(rw, err.Error(), http.StatusInternalServerError)
			}

		}
	}
}

func (p *Proxy) hasImpersonation(header http.Header) bool {
	for h := range header {
		if strings.HasPrefix(strings.ToLower(h), "impersonate-") {
			return true
		}
	}

	return false
}<|MERGE_RESOLUTION|>--- conflicted
+++ resolved
@@ -64,10 +64,6 @@
 		}
 		req = req.WithContext(context.WithRequestInfo(req.Context(), reqInfo))
 		if reqInfo.IsResourceRequest {
-<<<<<<< HEAD
-=======
-
->>>>>>> f2257b3b
 			user, ok := genericapirequest.UserFrom(req.Context())
 			if !ok {
 				p.handleError(rw, req, errUnauthorized)
@@ -75,11 +71,7 @@
 			}
 
 			// Check permission using our custom authorizer
-<<<<<<< HEAD
 			authorized := p.clusterManager.CheckPermission(authorizer.SubjectTypeUser, user.GetName(), clusterName, reqInfo.Namespace, reqInfo.Resource, reqInfo.Verb)
-=======
-			authorized := p.clusterManager.RBACAuthorizer.CheckPermission(authorizer.SubjectTypeUser, user.GetName(), clusterName, reqInfo.Namespace, reqInfo.Resource, reqInfo.Verb)
->>>>>>> f2257b3b
 
 			if !authorized {
 				klog.V(10).Infof("user %s not authorized to %s %s in namespace %s", user.GetName(), reqInfo.Verb, reqInfo.Resource, reqInfo.Namespace)
